#########################################################################
## Simulation of artificial bulk RNA-seq datasets from scRNA-seq data   #
########################################################################
import logging
import sys
import os
import gc
import glob
import pandas as pd
import numpy as np
from tqdm import tqdm
from pathlib import Path

logger = logging.getLogger(__name__)


def create_fractions(no_celltypes):
    """
    Create random fractions
    :param no_celltypes: number of fractions to create
    :return: list of random fracs of length no_cellttypes
    """
    fracs = np.random.rand(no_celltypes)
    fracs_sum = np.sum(fracs)
    fracs = np.divide(fracs, fracs_sum)
    return fracs


def create_subsample(x,
                     y,
                     sample_size,
                     celltypes,
                     available_celltypes,
                     sparse=False):
    """
    Generate artifical bulk subsample with random fractions of celltypes
    If sparse is set to true, add random celltypes to the missing celltypes
    :param cells: scRNA-seq expression matrix
    :param labels: celltype labels of single cell data (same order)
    :param sample_size: number of cells to use
    :param celltypes: all celltypes available in all datasets
    :param available_celltypes: celltypes available in currently processed dataset
    :param sparse: whether to create a sparse datasets (missing celltypes)
    :return: expression of artificial subsample along with celltype fractions
    """

    if sparse:
        no_keep = np.random.randint(1, len(available_celltypes))
        keep = np.random.choice(list(range(len(available_celltypes))),
                                size=no_keep,
                                replace=False)
        available_celltypes = [available_celltypes[i] for i in keep]

    no_avail_cts = len(available_celltypes)

    # Create fractions for available celltypes
    fracs = create_fractions(no_celltypes=no_avail_cts)
    samp_fracs = np.multiply(fracs, sample_size)
    samp_fracs = list(map(int, samp_fracs))

    # Make complete fracions
    fracs_complete = [0] * len(celltypes)
    for i, act in enumerate(available_celltypes):
        idx = celltypes.index(act)
        fracs_complete[idx] = fracs[i]

    artificial_samples = []
    for i in range(no_avail_cts):
        ct = available_celltypes[i]
        cells_sub = x.loc[np.array(y["Celltype"] == ct), :]
        cells_fraction = np.random.randint(0, cells_sub.shape[0],
                                           samp_fracs[i])
        cells_sub = cells_sub.iloc[cells_fraction, :]
        artificial_samples.append(cells_sub)

    df_samp = pd.concat(artificial_samples, axis=0)
    df_samp = df_samp.sum(axis=0)

    return (df_samp, fracs_complete)


def create_subsample_dataset(x, y, sample_size, celltypes, no_samples):
    """
    Generate many artifial bulk samples with known fractions
    This function will create normal and sparse samples (no_samples)
    :param cells:
    :param labels:
    :param sample_size:
    :param no_celltypes:
    :param no_samples:
    :return: dataset and corresponding labels
    """
    X = []
    Y = []

    available_celltypes = list(set(y["Celltype"].tolist()))

    # Create normal samples
    pbar = tqdm(range(no_samples))
    pbar.set_description(desc="Normal samples")
    for _ in pbar:
        sample, label = create_subsample(x, y, sample_size, celltypes,
                                         available_celltypes)
        X.append(sample)
        Y.append(label)

    # Create sparse samples
    n_sparse = int(no_samples)
    pbar = tqdm(range(n_sparse))
    pbar.set_description(desc="Sparse samples")
    for _ in pbar:
        sample, label = create_subsample(x,
                                         y,
                                         sample_size,
                                         celltypes,
                                         available_celltypes,
                                         sparse=True)
        X.append(sample)
        Y.append(label)
    X = pd.concat(X, axis=1).T
    Y = pd.DataFrame(Y, columns=celltypes)

    return (X, Y)


def filter_for_celltypes(x, y, celltypes):
    """
    Filter data for cells belonging to specified celltypes
    :param x:
    :param y:
    :param celltypes:
    :return:
    """
    cts = list(y["Celltype"])
    keep = [elem in celltypes for elem in cts]
    x = x.loc[keep, :]
    y = y.loc[keep, :]
    return (x, y)


def shuffle_dataset(x, y):
    """
    Shuffle dataset while keeping x and y in synch
    :param x:
    :param y:
    :return:
    """
    idx = np.random.permutation(x.index)
    x_shuff = x.reindex(idx)
    y_shuff = y.reindex(idx)
    return (x_shuff, y_shuff)


def filter_matrix_signature(mat, genes):
    """
    Filter expression matrix using given genes
    Accounts for the possibility that some genes might not be in the matrix, for these genes
    a column with zeros is added to the matrix
    :param mat:
    :param genes:
    :return: filtered matrix
    """
    n_cells = mat.shape[0]
    avail_genes = mat.columns
    filt_genes = [g for g in genes if g in avail_genes]
    missing_genes = [g for g in genes if g not in avail_genes]
    mat = mat[filt_genes]
    for mg in missing_genes:
        mat[mg] = np.zeros(n_cells)
    mat = mat[genes]
    return mat

def load_celltypes(path, name):
    """ Load the cell type information """
    try:
        y = pd.read_table(path)
        # Check if has Celltype column
        if not 'Celltype' in y.columns:
            logger.error(f"No 'Celltype' column found in {name}_celltypes.txt! Please make sure to include this column.")
            sys.exit()
    except FileNotFoundError as e:
        logger.error(f"No celltypes file found for {name}. It should be called {name}_celltypes.txt.")
        sys.exit(e)
    
    return y




def load_dataset(name, dir, pattern):
    """
    Load a dataset given its name and the directory
    :param name: name of the dataset
    :param dir: directory containing the data
    :param sig_genes: the signature genes for filtering
    :return: X, Y
    """
    pattern = pattern.replace("*", "")
    print("Loading " + name + " dataset ...")

<<<<<<< HEAD
    # Try to load celltypes
    try:
        y = pd.read_table(os.path.join(dir, name + "_celltypes.txt"))
        # Check if has Celltype column
        print(y.columns)
        if not 'Celltype' in y.columns:
            logger.error(
                f"No 'Celltype' column found in {name}_celltypes.txt! Please make sure to include this column."
            )
            sys.exit()
    except FileNotFoundError as e:
        logger.error(
            f"No celltypes file found for {name}. It should be called {name}_celltypes.txt."
        )
        sys.exit(e)

    # Try to load data file
    try:
        x = pd.read_table(os.path.join(dir, name + pattern), index_col=0)
    except FileNotFoundError as e:
        logger.error(
            f"No counts file found for {name}. Was looking for file {name + pattern}"
        )

    # Check that celltypes and count file have same number of cells
    if not y.shape[0] == x.shape[0]:
        logger.error(
            f"Different number of cells in {name}_celltypes and {name + pattern}! Make sure the data has been processed correctly."
        )
        sys.exit(1)

=======
    y = load_celltypes(dir + name + "_celltypes.txt", name)
    x = pd.read_table(dir + name + pattern, index_col=0)
    
>>>>>>> 28825eee
    return (x, y)


def merge_unkown_celltypes(y, unknown_celltypes):
    """
    Merge all unknown celltypes together
    :param x:
    :param y:
    :param unknown_celltypes:
    :return:
    """
    celltypes = list(y["Celltype"])
    new_celltypes = [
        "Unknown" if x in unknown_celltypes else x for x in celltypes
    ]
    y["Celltype"] = new_celltypes
    return y


def collect_celltypes(ys):
    """
    Collect all available celltypes given all dataset labels
    :param ys: list of dataset labels
    :return: list of available celltypes
    """
    ct_list = [list(set(y["Celltype"].tolist())) for y in ys]
    celltypes = set()
    for ct in ct_list:
        celltypes = celltypes.union(set(ct))
    celltypes = list(celltypes)
    return celltypes


def get_common_genes(xs, type="intersection"):
    """
    Get common genes for all matrices xs
    Can either be the union or the intersection (default) of all genes
    :param xs: cell x gene matrices
    :return: list of common genes
    """
    genes = []
    for x in xs:
        genes.append(list(x.columns))

    genes = [set(g) for g in genes]
    com_genes = genes[0]
    if type == "union":
        for gi in range(1, len(genes)):
            com_genes = com_genes.union(genes[gi])
    elif type == "intersection":
        for gi in range(1, len(genes)):
            com_genes = com_genes.intersection(genes[gi])

    else:
        logging.critical("Wrong type selected to get common genes. Exiting.")
        sys.exit()

    if len(com_genes) == 0:
        logging.critical("No common genes found. Exiting.")
        sys.exit()

    return list(com_genes)


def generate_signature(x, y):
    """
    Generate signature of matrix using celltypes y
    :param x: expression matrix
    :param y: celltypes
    :return: mean-expression per celltype
    """

    signature_matrix = []
    celltypes = list(set(y["Celltype"]))
    for ct in celltypes:
        ct_exp = x.loc[np.array(y["Celltype"] == ct), :]
        ct_exp = ct_exp.mean(axis=0)
        signature_matrix.append(ct_exp)

    signature_matrix = pd.concat(signature_matrix, axis=1)
    signature_matrix.columns = celltypes
    return signature_matrix


def simulate_bulk(sample_size, num_samples, data_path, out_dir, pattern,
                  unknown_celltypes):
    """
    Simulate artificial bulk samples from single cell datasets
    :param sample_size: number of cells per sample
    :param num_samples: number of sample to simulate
    :param data_path: path to the data directory
    :param out_dir: output directory
    :param pattern of the data files
    :param unknown_celltypes: which celltypes to merge into the unknown class
    """

    num_samples = int(
        num_samples /
        2)  # divide by two so half is sparse and half is normal samples

    # List available datasets
    if not data_path.endswith("/"):
        data_path += "/"
    files = glob.glob(os.path.join(data_path, pattern))
    files = [os.path.basename(x) for x in files]
    datasets = [x.split("_")[0] for x in files]

    if len(datasets) == 0:
<<<<<<< HEAD
        logging.error(
            "No datasets fround! Have you specified the pattern correctly?")
        sys.exit(1)
=======
        logging.error("No datasets fround! Have you specified the pattern correctly?")
        sys.exit()
>>>>>>> 28825eee

    print("Datasets: " + str(datasets))

    # Load datasets
    xs, ys = [], []
    for i, n in enumerate(datasets):
        x, y = load_dataset(n, data_path, pattern=pattern)
        xs.append(x)
        ys.append(y)

    # Get common gene list
    all_genes = get_common_genes(xs, type="intersection")
    print("No. of common genes: " + str(len(all_genes)))
    xs = [filter_matrix_signature(m, all_genes) for m in xs]

    # Merge unknown celltypes
    print("Merging unknown cell types: " + str(unknown_celltypes))
    for i in range(len(ys)):
        ys[i] = merge_unkown_celltypes(ys[i], unknown_celltypes)

    # Collect all available celltypes
    celltypes = collect_celltypes(ys)
    print("Available celltypes: " + str(celltypes))
    pd.DataFrame(celltypes).to_csv(out_dir + "celltypes.txt", sep="\t")

    # Create datasets
    for i in range(len(xs)):
        print("Subsampling " + datasets[i] + "...")
        tmpx, tmpy = create_subsample_dataset(xs[i], ys[i], sample_size,
                                              celltypes, num_samples)
        tmpx.to_csv(out_dir + datasets[i] + "_samples.txt",
                    sep="\t",
                    index=False)
        tmpy.to_csv(out_dir + datasets[i] + "_labels.txt",
                    sep="\t",
                    index=False)
        gc.collect()

    print("Finished!")<|MERGE_RESOLUTION|>--- conflicted
+++ resolved
@@ -198,7 +198,6 @@
     pattern = pattern.replace("*", "")
     print("Loading " + name + " dataset ...")
 
-<<<<<<< HEAD
     # Try to load celltypes
     try:
         y = pd.read_table(os.path.join(dir, name + "_celltypes.txt"))
@@ -230,11 +229,6 @@
         )
         sys.exit(1)
 
-=======
-    y = load_celltypes(dir + name + "_celltypes.txt", name)
-    x = pd.read_table(dir + name + pattern, index_col=0)
-    
->>>>>>> 28825eee
     return (x, y)
 
 
@@ -343,14 +337,10 @@
     datasets = [x.split("_")[0] for x in files]
 
     if len(datasets) == 0:
-<<<<<<< HEAD
         logging.error(
             "No datasets fround! Have you specified the pattern correctly?")
         sys.exit(1)
-=======
-        logging.error("No datasets fround! Have you specified the pattern correctly?")
-        sys.exit()
->>>>>>> 28825eee
+
 
     print("Datasets: " + str(datasets))
 
