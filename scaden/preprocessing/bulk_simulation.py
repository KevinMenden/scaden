--- conflicted
+++ resolved
@@ -70,18 +70,18 @@
     df_samp = pd.concat(artificial_samples, axis=0)
     df_samp = df_samp.sum(axis=0)
 
-    return df_samp, fracs_complete
+    return (df_samp, fracs_complete)
 
 
 def create_subsample_dataset(x, y, sample_size, celltypes, no_samples):
     """
     Generate many artifial bulk samples with known fractions
     This function will create normal and sparse samples (no_samples)
-    :param x: count matrix
-    :param y: cell type labels
-    :param sample_size: number of cells per sample
-    :param celltypes: list of cell types
-    :param no_samples: number of samples to simulate
+    :param cells:
+    :param labels:
+    :param sample_size:
+    :param no_celltypes:
+    :param no_samples:
     :return: dataset and corresponding labels
     """
     X = []
@@ -112,7 +112,7 @@
     X = pd.concat(X, axis=1).T
     Y = pd.DataFrame(Y, columns=celltypes)
 
-    return X, Y
+    return (X, Y)
 
 
 def filter_for_celltypes(x, y, celltypes):
@@ -127,12 +127,12 @@
     keep = [elem in celltypes for elem in cts]
     x = x.loc[keep, :]
     y = y.loc[keep, :]
-    return x, y
+    return (x, y)
 
 
 def shuffle_dataset(x, y):
     """
-    Shuffle dataset while keeping x and y in sync
+    Shuffle dataset while keeping x and y in synch
     :param x:
     :param y:
     :return:
@@ -140,7 +140,7 @@
     idx = np.random.permutation(x.index)
     x_shuff = x.reindex(idx)
     y_shuff = y.reindex(idx)
-    return x_shuff, y_shuff
+    return (x_shuff, y_shuff)
 
 
 def filter_matrix_signature(mat, genes):
@@ -187,12 +187,8 @@
     Load a dataset given its name and the directory
     :param name: name of the dataset
     :param dir: directory containing the data
-<<<<<<< HEAD
-    :param pattern: the pattern for matchin the data
-=======
     :param pattern: pattern of the data files
     :param fmt: input file format txt or h5ad
->>>>>>> b30d6432
     :return: X, Y
     """
     pattern = pattern.replace("*", "")
@@ -258,7 +254,7 @@
             )
         sys.exit(1)
 
-    return x, y
+    return (x, y)
 
 
 def merge_unkown_celltypes(y, unknown_celltypes):
@@ -294,7 +290,6 @@
     Get common genes for all matrices xs
     Can either be the union or the intersection (default) of all genes
     :param xs: cell x gene matrices
-    :param type: how to calculate the signature gene list
     :return: list of common genes
     """
     genes = []
