--- conflicted
+++ resolved
@@ -2,11 +2,8 @@
 
 from setuptools import setup, find_packages
 
-<<<<<<< HEAD
 version = '0.9.4'
-=======
-version = '0.9.3'
->>>>>>> 269f88b8
+
 
 with open("README.md", "r", encoding="UTF-8") as fh:
     long_description = fh.read()
